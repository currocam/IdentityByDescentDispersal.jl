--- conflicted
+++ resolved
@@ -24,13 +24,6 @@
       - id: end-of-file-fixer
       - id: check-merge-conflict
         args: [--assume-in-merge]
-<<<<<<< HEAD
-  - repo: https://github.com/igorshubovych/markdownlint-cli
-    rev: v0.45.0
-    hooks:
-      - id: markdownlint-fix
-=======
->>>>>>> 040b7702
   - repo: https://github.com/citation-file-format/cffconvert
     rev: 054bda51dbe278b3e86f27c890e3f3ac877d616c
     hooks:
