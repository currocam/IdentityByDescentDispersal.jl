--- conflicted
+++ resolved
@@ -12,10 +12,7 @@
 Tables = "bd369af6-aec1-5ad0-b16a-f7cc5008161c"
 
 [compat]
-<<<<<<< HEAD
 DataFrames = "1"
-=======
 DataAPI = "1"
 BesselK = "0.5"
->>>>>>> 516115ea
 julia = "1.10"