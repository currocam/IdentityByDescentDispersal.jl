--- conflicted
+++ resolved
@@ -12,11 +12,8 @@
 Tables = "bd369af6-aec1-5ad0-b16a-f7cc5008161c"
 
 [compat]
-<<<<<<< HEAD
 Tables = "1"
-=======
 DataFrames = "1"
 DataAPI = "1"
 BesselK = "0.5"
->>>>>>> 9bfd1c19
 julia = "1.10"